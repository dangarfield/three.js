--- conflicted
+++ resolved
@@ -656,22 +656,18 @@
 
 		}
 
-<<<<<<< HEAD
-			if ( position && position.isGLBufferAttribute ) {
-
-				console.error( 'THREE.BufferGeometry.computeBoundingSphere(): GLBufferAttribute requires a manual bounding sphere. Alternatively set "mesh.frustumCulled" to "false".', this );
-
-				this.boundingSphere.set( new Vector3(), Infinity );
-
-				return;
-
-			}
-
-			if ( position ) {
-=======
 		var position = this.attributes.position;
 		var morphAttributesPosition = this.morphAttributes.position;
->>>>>>> c4f53e0b
+
+		if ( position && position.isGLBufferAttribute ) {
+
+			console.error( 'THREE.BufferGeometry.computeBoundingSphere(): GLBufferAttribute requires a manual bounding sphere. Alternatively set "mesh.frustumCulled" to "false".', this );
+
+			this.boundingSphere.set( new Vector3(), Infinity );
+
+			return;
+
+		}
 
 		if ( position ) {
 
