--- conflicted
+++ resolved
@@ -317,11 +317,7 @@
 
 					if ( intersection ) {
 
-<<<<<<< HEAD
 				    if ( uvs && uvs[ f ] ) {
-=======
-						if ( uvs ) {
->>>>>>> dd4e3d13
 
 							var uvs_f = uvs[ f ];
 							uvA.copy( uvs_f[ 0 ] );
