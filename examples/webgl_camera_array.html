<!DOCTYPE html>
<html lang="en">
	<head>
		<title>three.js webgl - arraycamera</title>
		<meta charset="utf-8">
		<meta name="viewport" content="width=device-width, user-scalable=no, minimum-scale=1.0, maximum-scale=1.0">
		<style>
			body {
				margin: 0px;
				background-color: #000000;
				overflow: hidden;
			}
		</style>
	</head>
	<body>

		<script src="../build/three.js"></script>

		<script>

			var camera, scene, renderer;
			var mesh;

			init();
			animate();

			function init() {

				var ASPECT_RATIO = window.innerWidth / window.innerHeight;

				var AMOUNT = 6;
				var WIDTH = ( window.innerWidth / AMOUNT ) * window.devicePixelRatio;
				var HEIGHT = ( window.innerHeight / AMOUNT ) * window.devicePixelRatio;

				var cameras = [];

				for ( var y = 0; y < AMOUNT; y ++ ) {

					for ( var x = 0; x < AMOUNT; x ++ ) {

						var subcamera = new THREE.PerspectiveCamera( 40, ASPECT_RATIO, 0.1, 10 );
<<<<<<< HEAD
						subcamera.bounds = new THREE.Vector4( x / AMOUNT, 1 - ( ( y + 1 ) / AMOUNT ), SIZE, SIZE );
=======
						subcamera.viewport = new THREE.Vector4( Math.floor( x * WIDTH ), Math.floor( y * HEIGHT ), Math.ceil( WIDTH ), Math.ceil( HEIGHT ) );
>>>>>>> 0f671389
						subcamera.position.x = ( x / AMOUNT ) - 0.5;
						subcamera.position.y = 0.5 - ( y / AMOUNT );
						subcamera.position.z = 1.5;
						subcamera.position.multiplyScalar( 2 );
						subcamera.lookAt( 0, 0, 0 );
						subcamera.updateMatrixWorld();
						cameras.push( subcamera );

					}

				}

				camera = new THREE.ArrayCamera( cameras );
				camera.position.z = 3;

				scene = new THREE.Scene();

				scene.add( new THREE.AmbientLight( 0x222244 ) );

				var light = new THREE.DirectionalLight();
				light.position.set( 0.5, 0.5, 1 );
				light.castShadow = true;
				light.shadow.camera.zoom = 4; // tighter shadow map
				scene.add( light );

				var geometry = new THREE.PlaneBufferGeometry( 100, 100 );
				var material = new THREE.MeshPhongMaterial( { color: 0x000066 } );

				var background = new THREE.Mesh( geometry, material );
				background.receiveShadow = true;
				background.position.set( 0, 0, - 1 );
				scene.add( background );

				var geometry = new THREE.CylinderBufferGeometry( 0.5, 0.5, 1, 32 );
				var material = new THREE.MeshPhongMaterial( { color: 0xff0000 } );

				mesh = new THREE.Mesh( geometry, material );
				mesh.castShadow = true;
				mesh.receiveShadow = true;
				scene.add( mesh );

				renderer = new THREE.WebGLRenderer();
				renderer.setPixelRatio( window.devicePixelRatio );
				renderer.setSize( window.innerWidth, window.innerHeight );
				renderer.shadowMap.enabled = true;
				document.body.appendChild( renderer.domElement );

				//

				window.addEventListener( 'resize', onWindowResize, false );

			}

			function onWindowResize() {

				camera.aspect = window.innerWidth / window.innerHeight;
				camera.updateProjectionMatrix();

				renderer.setSize( window.innerWidth, window.innerHeight );

			}

			function animate() {

				mesh.rotation.x += 0.005;
				mesh.rotation.z += 0.01;

				renderer.render( scene, camera );

				requestAnimationFrame( animate );

			}

		</script>

	</body>
</html><|MERGE_RESOLUTION|>--- conflicted
+++ resolved
@@ -39,11 +39,7 @@
 					for ( var x = 0; x < AMOUNT; x ++ ) {
 
 						var subcamera = new THREE.PerspectiveCamera( 40, ASPECT_RATIO, 0.1, 10 );
-<<<<<<< HEAD
-						subcamera.bounds = new THREE.Vector4( x / AMOUNT, 1 - ( ( y + 1 ) / AMOUNT ), SIZE, SIZE );
-=======
 						subcamera.viewport = new THREE.Vector4( Math.floor( x * WIDTH ), Math.floor( y * HEIGHT ), Math.ceil( WIDTH ), Math.ceil( HEIGHT ) );
->>>>>>> 0f671389
 						subcamera.position.x = ( x / AMOUNT ) - 0.5;
 						subcamera.position.y = 0.5 - ( y / AMOUNT );
 						subcamera.position.z = 1.5;
