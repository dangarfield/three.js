--- conflicted
+++ resolved
@@ -1242,9 +1242,10 @@
 			var scenes = dependencies.scenes || [];
 			var scene = scenes[ json.scene || 0 ];
 			var animations = dependencies.animations || [];
+			var asset = json.asset;
 			var cameras = dependencies.cameras || [];
 
-			onLoad( scene, scenes, cameras, animations );
+			onLoad( scene, scenes, cameras, animations, asset );
 
 		} ).catch( onError );
 
@@ -1285,12 +1286,6 @@
 
 			var nodeDef = nodeDefs[ nodeIndex ];
 
-<<<<<<< HEAD
-			var scenes = dependencies.scenes || [];
-			var scene = scenes[ json.scene || 0 ];
-			var animations = dependencies.animations || [];
-			var asset = json.asset;
-=======
 			if ( nodeDef.mesh !== undefined ) {
 
 				if ( meshReferences[ nodeDef.mesh ] === undefined ) {
@@ -1298,18 +1293,13 @@
 					meshReferences[ nodeDef.mesh ] = meshUses[ nodeDef.mesh ] = 0;
 
 				}
->>>>>>> dcf6a193
 
 				meshReferences[ nodeDef.mesh ] ++;
 
-<<<<<<< HEAD
-				onLoad( scene, scenes, cameras, animations, asset );
-=======
 				// Nothing in the mesh definition indicates whether it is
 				// a SkinnedMesh or Mesh. Use the node's mesh reference
 				// to mark SkinnedMesh if node has skin.
 				if ( nodeDef.skin !== undefined ) {
->>>>>>> dcf6a193
 
 					meshDefs[ nodeDef.mesh ].isSkinnedMesh = true;
 
