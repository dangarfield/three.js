var list = {

	"Manual": {
		"Introduction": [
			[ "Creating a scene", "manual/introduction/Creating-a-scene" ],
<<<<<<< HEAD
			[ "Detecting WebGL and browser compatibility", "manual/introduction/Detecting-WebGL-and-browser-compatibility" ],
=======
			[ "Matrix transformations", "manual/introduction/Matrix-transformations" ],
			[ "Useful links", "manual/introduction/Useful-links" ],
>>>>>>> 003f120a
			[ "Drawing Lines", "manual/introduction/Drawing-lines" ],
			[ "Creating Text", "manual/introduction/Creating-text" ],
			[ "Code Style Guide", "manual/introduction/Code-style-guide" ],
			[ "Migration Guide", "manual/introduction/Migration-guide" ],
			[ "How to run things locally", "manual/introduction/How-to-run-thing-locally" ],
			[ "Matrix transformations", "manual/introduction/Matrix-transformations" ],
			[ "FAQ", "manual/introduction/FAQ" ]
		],

		"Build Tools": [
			[ "Testing with NPM", "manual/buildTools/Testing-with-NPM" ]
		]
	},

	"Reference": {

		"Animation": [
			[ "AnimationAction", "api/animation/AnimationAction" ],
			[ "AnimationClip", "api/animation/AnimationClip" ],
			[ "AnimationMixer", "api/animation/AnimationMixer" ],
			[ "AnimationObjectGroup", "api/animation/AnimationObjectGroup" ],
			[ "AnimationUtils", "api/animation/AnimationUtils" ],
			[ "KeyframeTrack", "api/animation/KeyframeTrack" ],
			[ "PropertyBinding", "api/animation/PropertyBinding" ],
			[ "PropertyMixer", "api/animation/PropertyMixer" ]
		],

		"Animation / Tracks": [
		  [ "BooleanKeyframeTrack", "api/animation/tracks/BooleanKeyframeTrack" ],
		  [ "ColorKeyframeTrack", "api/animation/tracks/ColorKeyframeTrack" ],
		  [ "NumberKeyframeTrack", "api/animation/tracks/NumberKeyframeTrack" ],
		  [ "QuaternionKeyframeTrack", "api/animation/tracks/QuaternionKeyframeTrack" ],
		  [ "StringKeyframeTrack", "api/animation/tracks/StringKeyframeTrack" ],
		  [ "VectorKeyframeTrack", "api/animation/tracks/VectorKeyframeTrack" ]
		],

		"Audio": [
			[ "Audio", "api/audio/Audio" ],
			[ "AudioAnalyser", "api/audio/AudioAnalyser" ],
			[ "AudioContext", "api/audio/AudioContext" ],
			[ "AudioListener", "api/audio/AudioListener" ],
			[ "PositionalAudio", "api/audio/PositionalAudio" ]
		],

		"Cameras": [
			[ "Camera", "api/cameras/Camera" ],
			[ "CubeCamera", "api/cameras/CubeCamera" ],
			[ "OrthographicCamera", "api/cameras/OrthographicCamera" ],
			[ "PerspectiveCamera", "api/cameras/PerspectiveCamera" ],
			[ "StereoCamera", "api/cameras/StereoCamera" ]
		],

		"Constants": [
			[ "Animation", "api/constants/Animation" ],
			[ "Core", "api/constants/Core" ],
			[ "CustomBlendingEquation", "api/constants/CustomBlendingEquations" ],
			[ "DrawModes", "api/constants/DrawModes" ],
			[ "Materials", "api/constants/Materials" ],
			[ "Renderer", "api/constants/Renderer" ],
			[ "Textures", "api/constants/Textures" ]
		],

		"Core": [
			[ "BufferAttribute", "api/core/BufferAttribute" ],
			[ "BufferGeometry", "api/core/BufferGeometry" ],
			[ "Clock", "api/core/Clock" ],
			[ "DirectGeometry", "api/core/DirectGeometry" ],
			[ "EventDispatcher", "api/core/EventDispatcher" ],
			[ "Face3", "api/core/Face3" ],
			[ "Geometry", "api/core/Geometry" ],
			[ "InstancedBufferAttribute", "api/core/InstancedBufferAttribute" ],
			[ "InstancedBufferGeometry", "api/core/InstancedBufferGeometry" ],
			[ "InstancedInterleavedBuffer", "api/core/InstancedInterleavedBuffer" ],
			[ "InterleavedBuffer", "api/core/InterleavedBuffer" ],
			[ "InterleavedBufferAttribute", "api/core/InterleavedBufferAttribute" ],
			[ "Layers", "api/core/Layers" ],
			[ "Object3D", "api/core/Object3D" ],
			[ "Raycaster", "api/core/Raycaster" ],
			[ "Uniform", "api/core/Uniform" ]
		],

		"Core / BufferAttributes": [
			[ "BufferAttribute Types", "api/core/bufferAttributeTypes/BufferAttributeTypes" ]
		],

		"Deprecated": [
			[ "DeprecatedList", "api/deprecated/DeprecatedList" ]
		],

		"Extras": [
			[ "CurveUtils", "api/extras/CurveUtils" ],
			[ "SceneUtils", "api/extras/SceneUtils" ],
			[ "ShapeUtils", "api/extras/ShapeUtils" ]
		],

		"Extras / Core": [
			[ "Curve", "api/extras/core/Curve" ],
			[ "CurvePath", "api/extras/core/CurvePath" ],
			[ "Font", "api/extras/core/Font" ],
			[ "Path", "api/extras/core/Path" ],
			[ "Shape", "api/extras/core/Shape" ],
			[ "ShapePath", "api/extras/core/ShapePath" ]
		],

		"Extras / Curves": [
			[ "ArcCurve", "api/extras/curves/ArcCurve" ],
			[ "CatmullRomCurve3", "api/extras/curves/CatmullRomCurve3" ],
			[ "CubicBezierCurve", "api/extras/curves/CubicBezierCurve" ],
			[ "CubicBezierCurve3", "api/extras/curves/CubicBezierCurve3" ],
			[ "EllipseCurve", "api/extras/curves/EllipseCurve" ],
			[ "LineCurve", "api/extras/curves/LineCurve" ],
			[ "LineCurve3", "api/extras/curves/LineCurve3" ],
			[ "QuadraticBezierCurve", "api/extras/curves/QuadraticBezierCurve" ],
			[ "QuadraticBezierCurve3", "api/extras/curves/QuadraticBezierCurve3" ],
			[ "SplineCurve", "api/extras/curves/SplineCurve" ]
		],

		"Extras / Helpers": [
			[ "ArrowHelper", "api/extras/helpers/ArrowHelper" ],
			[ "AxisHelper", "api/extras/helpers/AxisHelper" ],
			[ "BoxHelper", "api/extras/helpers/BoxHelper" ],
			[ "CameraHelper", "api/extras/helpers/CameraHelper" ],
			[ "DirectionalLightHelper", "api/extras/helpers/DirectionalLightHelper" ],
			[ "FaceNormalsHelper", "api/extras/helpers/FaceNormalsHelper" ],
			[ "GridHelper", "api/extras/helpers/GridHelper" ],
			[ "PolarGridHelper", "api/extras/helpers/PolarGridHelper"],
			[ "HemisphereLightHelper", "api/extras/helpers/HemisphereLightHelper" ],
			[ "PointLightHelper", "api/extras/helpers/PointLightHelper" ],
			[ "RectAreaLightHelper", "api/extras/helpers/RectAreaLightHelper" ],
			[ "SkeletonHelper", "api/extras/helpers/SkeletonHelper" ],
			[ "SpotLightHelper", "api/extras/helpers/SpotLightHelper" ],
			[ "VertexNormalsHelper", "api/extras/helpers/VertexNormalsHelper" ]
		],

		"Extras / Objects": [
			[ "ImmediateRenderObject", "api/extras/objects/ImmediateRenderObject" ],
			[ "MorphBlendMesh", "api/extras/objects/MorphBlendMesh" ]
		],

		"Geometries": [
			[ "BoxBufferGeometry", "api/geometries/BoxBufferGeometry" ],
			[ "BoxGeometry", "api/geometries/BoxGeometry" ],
			[ "CircleBufferGeometry", "api/geometries/CircleBufferGeometry" ],
			[ "CircleGeometry", "api/geometries/CircleGeometry" ],
			[ "ConeBufferGeometry", "api/geometries/ConeBufferGeometry" ],
			[ "ConeGeometry", "api/geometries/ConeGeometry" ],
			[ "CylinderBufferGeometry", "api/geometries/CylinderBufferGeometry" ],
			[ "CylinderGeometry", "api/geometries/CylinderGeometry" ],
			[ "DodecahedronBufferGeometry", "api/geometries/DodecahedronBufferGeometry" ],
			[ "DodecahedronGeometry", "api/geometries/DodecahedronGeometry" ],
			[ "EdgesGeometry", "api/geometries/EdgesGeometry" ],
			[ "ExtrudeGeometry", "api/geometries/ExtrudeGeometry" ],
			[ "IcosahedronBufferGeometry", "api/geometries/IcosahedronBufferGeometry" ],
			[ "IcosahedronGeometry", "api/geometries/IcosahedronGeometry" ],
			[ "LatheBufferGeometry", "api/geometries/LatheBufferGeometry" ],
			[ "LatheGeometry", "api/geometries/LatheGeometry" ],
			[ "OctahedronBufferGeometry", "api/geometries/OctahedronBufferGeometry" ],
			[ "OctahedronGeometry", "api/geometries/OctahedronGeometry" ],
			[ "ParametricBufferGeometry", "api/geometries/ParametricBufferGeometry" ],
			[ "ParametricGeometry", "api/geometries/ParametricGeometry" ],
			[ "PlaneBufferGeometry", "api/geometries/PlaneBufferGeometry" ],
			[ "PlaneGeometry", "api/geometries/PlaneGeometry" ],
			[ "PolyhedronBufferGeometry", "api/geometries/PolyhedronBufferGeometry" ],
			[ "PolyhedronGeometry", "api/geometries/PolyhedronGeometry" ],
			[ "RingBufferGeometry", "api/geometries/RingBufferGeometry" ],
			[ "RingGeometry", "api/geometries/RingGeometry" ],
			[ "ShapeBufferGeometry", "api/geometries/ShapeBufferGeometry" ],
			[ "ShapeGeometry", "api/geometries/ShapeGeometry" ],
			[ "SphereBufferGeometry", "api/geometries/SphereBufferGeometry" ],
			[ "SphereGeometry", "api/geometries/SphereGeometry" ],
			[ "TetrahedronBufferGeometry", "api/geometries/TetrahedronBufferGeometry" ],
			[ "TetrahedronGeometry", "api/geometries/TetrahedronGeometry" ],
			[ "TextGeometry", "api/geometries/TextGeometry" ],
			[ "TorusBufferGeometry", "api/geometries/TorusBufferGeometry" ],
			[ "TorusGeometry", "api/geometries/TorusGeometry" ],
			[ "TorusKnotBufferGeometry", "api/geometries/TorusKnotBufferGeometry" ],
			[ "TorusKnotGeometry", "api/geometries/TorusKnotGeometry" ],
			[ "TubeGeometry", "api/geometries/TubeGeometry" ],
			[ "TubeBufferGeometry", "api/geometries/TubeBufferGeometry" ],
			[ "WireframeGeometry", "api/geometries/WireframeGeometry" ]
		],

		"Lights": [
			[ "AmbientLight", "api/lights/AmbientLight" ],
			[ "DirectionalLight", "api/lights/DirectionalLight" ],
			[ "HemisphereLight", "api/lights/HemisphereLight" ],
			[ "Light", "api/lights/Light" ],
			[ "PointLight", "api/lights/PointLight" ],
			[ "RectAreaLight", "api/lights/RectAreaLight" ],
			[ "SpotLight", "api/lights/SpotLight" ]
		],

		"Lights / Shadows": [
			[ "DirectionalLightShadow", "api/lights/shadows/DirectionalLightShadow" ],
			[ "LightShadow", "api/lights/shadows/LightShadow" ],
			[ "RectAreaLightShadow", "api/lights/shadows/RectAreaLightShadow" ],
			[ "SpotLightShadow", "api/lights/shadows/SpotLightShadow" ]
		],

		"Loaders": [
			[ "AnimationLoader", "api/loaders/AnimationLoader" ],
			[ "AudioLoader", "api/loaders/AudioLoader" ],
			[ "BufferGeometryLoader", "api/loaders/BufferGeometryLoader" ],
			[ "Cache", "api/loaders/Cache" ],
			[ "CompressedTextureLoader", "api/loaders/CompressedTextureLoader" ],
			[ "CubeTextureLoader", "api/loaders/CubeTextureLoader" ],
			[ "DataTextureLoader", "api/loaders/DataTextureLoader" ],
			[ "FileLoader", "api/loaders/FileLoader" ],
			[ "FontLoader", "api/loaders/FontLoader" ],
			[ "ImageLoader", "api/loaders/ImageLoader" ],
			[ "JSONLoader", "api/loaders/JSONLoader" ],
			[ "Loader", "api/loaders/Loader" ],
			[ "MaterialLoader", "api/loaders/MaterialLoader" ],
			[ "ObjectLoader", "api/loaders/ObjectLoader" ],
			[ "TextureLoader", "api/loaders/TextureLoader" ]
		],

		"Loaders / Managers": [
			[ "DefaultLoadingManager", "api/loaders/DefaultLoadingManager" ],
			[ "LoadingManager", "api/loaders/LoadingManager" ]
		],

		"Materials": [
			[ "LineBasicMaterial", "api/materials/LineBasicMaterial" ],
			[ "LineDashedMaterial", "api/materials/LineDashedMaterial" ],
			[ "Material", "api/materials/Material" ],
			[ "MeshBasicMaterial", "api/materials/MeshBasicMaterial" ],
			[ "MeshDepthMaterial", "api/materials/MeshDepthMaterial" ],
			[ "MeshLambertMaterial", "api/materials/MeshLambertMaterial" ],
			[ "MeshNormalMaterial", "api/materials/MeshNormalMaterial" ],
			[ "MeshPhongMaterial", "api/materials/MeshPhongMaterial" ],
			[ "MeshPhysicalMaterial", "api/materials/MeshPhysicalMaterial" ],
			[ "MeshStandardMaterial", "api/materials/MeshStandardMaterial" ],
			[ "MeshToonMaterial", "api/materials/MeshToonMaterial" ],
			[ "MultiMaterial", "api/materials/MultiMaterial" ],
			[ "PointsMaterial", "api/materials/PointsMaterial" ],
			[ "RawShaderMaterial", "api/materials/RawShaderMaterial" ],
			[ "ShaderMaterial", "api/materials/ShaderMaterial" ],
			[ "ShadowMaterial", "api/materials/ShadowMaterial" ],
			[ "SpriteMaterial", "api/materials/SpriteMaterial" ]
		],

		"Math": [
			[ "Box2", "api/math/Box2" ],
			[ "Box3", "api/math/Box3" ],
			[ "Color", "api/math/Color" ],
			[ "Cylindrical", "api/math/Cylindrical" ],
			[ "Euler", "api/math/Euler" ],
			[ "Frustum", "api/math/Frustum" ],
			[ "Interpolant", "api/math/Interpolant" ],
			[ "Line3", "api/math/Line3" ],
			[ "Math", "api/math/Math" ],
			[ "Matrix3", "api/math/Matrix3" ],
			[ "Matrix4", "api/math/Matrix4" ],
			[ "Plane", "api/math/Plane" ],
			[ "Quaternion", "api/math/Quaternion" ],
			[ "Ray", "api/math/Ray" ],
			[ "Sphere", "api/math/Sphere" ],
			[ "Spherical", "api/math/Spherical" ],
			[ "Triangle", "api/math/Triangle" ],
			[ "Vector2", "api/math/Vector2" ],
			[ "Vector3", "api/math/Vector3" ],
			[ "Vector4", "api/math/Vector4" ]
		],

		"Math / Interpolants": [
			[ "CubicInterpolant", "api/math/interpolants/CubicInterpolant" ],
			[ "DiscreteInterpolant", "api/math/interpolants/DiscreteInterpolant" ],
			[ "LinearInterpolant", "api/math/interpolants/LinearInterpolant" ],
			[ "QuaternionLinearInterpolant", "api/math/interpolants/QuaternionLinearInterpolant" ]
		],

		"Objects": [
			[ "Bone", "api/objects/Bone" ],
			[ "Group", "api/objects/Group" ],
			[ "LensFlare", "api/objects/LensFlare" ],
			[ "Line", "api/objects/Line" ],
			[ "LineSegments", "api/objects/LineSegments" ],
			[ "LOD", "api/objects/LOD" ],
			[ "Mesh", "api/objects/Mesh" ],
			[ "Points", "api/objects/Points" ],
			[ "Skeleton", "api/objects/Skeleton" ],
			[ "SkinnedMesh", "api/objects/SkinnedMesh" ],
			[ "Sprite", "api/objects/Sprite" ]
		],

		"Renderers": [
			[ "WebGLRenderer", "api/renderers/WebGLRenderer" ],
			[ "WebGLRenderTarget", "api/renderers/WebGLRenderTarget" ],
			[ "WebGLRenderTargetCube", "api/renderers/WebGLRenderTargetCube" ]
		],

		"Renderers / Shaders": [
			[ "ShaderChunk", "api/renderers/shaders/ShaderChunk" ],
			[ "ShaderLib", "api/renderers/shaders/ShaderLib" ],
			[ "UniformsLib", "api/renderers/shaders/UniformsLib" ],
			[ "UniformsUtils", "api/renderers/shaders/UniformsUtils" ]
		],

		"Scenes": [
			[ "Fog", "api/scenes/Fog" ],
			[ "FogExp2", "api/scenes/FogExp2" ],
			[ "Scene", "api/scenes/Scene" ]
		],

		"Textures": [
			[ "CanvasTexture", "api/textures/CanvasTexture" ],
			[ "CompressedTexture", "api/textures/CompressedTexture" ],
			[ "CubeTexture", "api/textures/CubeTexture" ],
			[ "DataTexture", "api/textures/DataTexture" ],
			[ "DepthTexture", "api/textures/DepthTexture" ],
			[ "Texture", "api/textures/Texture" ],
			[ "VideoTexture", "api/textures/VideoTexture" ]
		]

	},

	"Examples": {

		"Collada Animation": [
			[ "ColladaAnimation", "examples/collada/Animation" ],
			[ "AnimationHandler", "examples/collada/AnimationHandler" ],
			[ "KeyFrameAnimation", "examples/collada/KeyFrameAnimation" ]
		],

		"Loaders": [
			[ "BabylonLoader", "examples/loaders/BabylonLoader" ],
			[ "ColladaLoader", "examples/loaders/ColladaLoader" ],
			[ "GLTFLoader", "examples/loaders/GLTFLoader" ],
			[ "MTLLoader", "examples/loaders/MTLLoader" ],
			[ "OBJLoader", "examples/loaders/OBJLoader" ],
			[ "PCDLoader", "examples/loaders/PCDLoader" ],
			[ "PDBLoader", "examples/loaders/PDBLoader" ],
			[ "SVGLoader", "examples/loaders/SVGLoader" ],
			[ "TGALoader", "examples/loaders/TGALoader" ]
		],

		"Plugins": [
			[ "CombinedCamera", "examples/cameras/CombinedCamera" ],
			[ "LookupTable", "examples/Lut" ],
			[ "SpriteCanvasMaterial", "examples/SpriteCanvasMaterial" ]
		],

		"Renderers": [
			[ "CanvasRenderer", "examples/renderers/CanvasRenderer" ]
		]

	},

	"Developer Reference": {
		"Polyfills": [
			[ "Polyfills", "api/polyfills" ]
		],

		"WebGLRenderer": [
			[ "WebGLProgram", "api/renderers/webgl/WebGLProgram" ],
			[ "WebGLShader", "api/renderers/webgl/WebGLShader" ],
			[ "WebGLState", "api/renderers/webgl/WebGLState" ]
		],

		"WebGLRenderer / Plugins": [
			[ "LensFlarePlugin", "api/renderers/webgl/plugins/LensFlarePlugin" ],
			[ "SpritePlugin", "api/renderers/webgl/plugins/SpritePlugin" ]
		]

	}

};

var pages = {};

for ( var section in list ) {

	pages[ section ] = {};

	for ( var category in list[ section ] ) {

		pages[ section ][ category ] = {};

		for ( var i = 0; i < list[ section ][ category ].length; i ++ ) {

			var page = list[ section ][ category ][ i ];
			pages[ section ][ category ][ page[ 0 ] ] = page[ 1 ];

		}

	}

}<|MERGE_RESOLUTION|>--- conflicted
+++ resolved
@@ -3,12 +3,9 @@
 	"Manual": {
 		"Introduction": [
 			[ "Creating a scene", "manual/introduction/Creating-a-scene" ],
-<<<<<<< HEAD
 			[ "Detecting WebGL and browser compatibility", "manual/introduction/Detecting-WebGL-and-browser-compatibility" ],
-=======
 			[ "Matrix transformations", "manual/introduction/Matrix-transformations" ],
 			[ "Useful links", "manual/introduction/Useful-links" ],
->>>>>>> 003f120a
 			[ "Drawing Lines", "manual/introduction/Drawing-lines" ],
 			[ "Creating Text", "manual/introduction/Creating-text" ],
 			[ "Code Style Guide", "manual/introduction/Code-style-guide" ],
