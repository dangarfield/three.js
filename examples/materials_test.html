--- conflicted
+++ resolved
@@ -68,12 +68,8 @@
 		<script type="text/javascript" src="../src/objects/Particle.js"></script>
 		<script type="text/javascript" src="../src/objects/Line.js"></script>
 		<script type="text/javascript" src="../src/materials/LineColorMaterial.js"></script>
-<<<<<<< HEAD
 		<script type="text/javascript" src="../src/materials/MeshPhongMaterial.js"></script>
-		<script type="text/javascript" src="../src/materials/MeshBitmapUVMappingMaterial.js"></script>
-=======
 		<script type="text/javascript" src="../src/materials/MeshBitmapMaterial.js"></script>
->>>>>>> 71f96a5f
 		<script type="text/javascript" src="../src/materials/MeshColorFillMaterial.js"></script>
 		<script type="text/javascript" src="../src/materials/MeshColorStrokeMaterial.js"></script>
 		<script type="text/javascript" src="../src/materials/MeshFaceMaterial.js"></script>
@@ -224,14 +220,6 @@
                     
                     geometry = new Female02( "obj/female02" );
                     
-                    // full-mesh wireframe overlay
-                    //geometry.materials.push ( new THREE.MeshColorStrokeMaterial(0xff0000, 1, 1.5) );
-                    
-                    // full-mesh color overlay
-                    var colorOverlay = new THREE.MeshColorFillMaterial(0xff0000, 0.5)
-                    colorOverlay.decalIndex = 4;
-                    geometry.materials.push ( colorOverlay );
-                    
                     // PROCEDURAL TEXTURES (decals)
                     
                     var x1 = document.createElement( "canvas" );
@@ -262,17 +250,25 @@
                     }
 
                     var xm1 = new THREE.MeshBitmapMaterial( x1 );
-                    xm1.loaded = 1;
-                    xm1.decalIndex = 0; // index of the original UV mapped material 
+                    xm1.loaded = 1; // this is procedurally generated texture
 
                     var xm2 = new THREE.MeshBitmapMaterial( x2 );
-                    xm2.loaded = 1;
-                    xm2.decalIndex = 1; // index of the original UV mapped material 
-                    
-                    geometry.materials.push ( xm1 );
-                    geometry.materials.push ( xm2 );
-
-                    zmesh = new THREE.Mesh( geometry, geometry.materials, 1 );
+                    xm2.loaded = 1; // this is procedurally generated texture
+                    
+                    geometry.materials[0].push ( xm1 ); // goes to faces with material 0
+                    geometry.materials[1].push ( xm2 ); // goes to faces with material 1
+                    
+                    geometry.materials[4].push ( new THREE.MeshColorFillMaterial(0xff0000, 0.5) );
+
+                    var materials = [ new THREE.MeshFaceMaterial() ];
+                    
+                    // full-mesh wireframe overlay
+                    //materials.push( new THREE.MeshColorStrokeMaterial(0xff0000, 1, 1.5) );
+                    
+                    // full-mesh color overlay
+                    //materials.push( new THREE.MeshColorFillMaterial(0xff0000, 0.5) );
+                    
+                    zmesh = new THREE.Mesh( geometry, materials, 1 );
                     zmesh.position.x = -80;
                     zmesh.position.z = 50;
                     zmesh.position.y = FLOOR;
