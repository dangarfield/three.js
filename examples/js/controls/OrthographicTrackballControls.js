--- conflicted
+++ resolved
@@ -17,11 +17,8 @@
 	this.enabled = true;
 
 	this.screen = { left: 0, top: 0, width: 0, height: 0 };
-<<<<<<< HEAD
 
 	this.radius = 0;
-=======
->>>>>>> fdbedb46
 
 	this.rotateSpeed = 1.0;
 	this.zoomSpeed = 1.2;
@@ -42,11 +39,7 @@
 
 	var EPS = 0.000001;
 
-<<<<<<< HEAD
 	var _changed = true;
-=======
-	var lastPosition = new THREE.Vector3();
->>>>>>> fdbedb46
 
 	var _state = STATE.NONE,
 	_prevState = STATE.NONE,
@@ -81,10 +74,7 @@
 	var changeEvent = { type: 'change' };
 	var startEvent = { type: 'start'};
 	var endEvent = { type: 'end'};
-<<<<<<< HEAD
-=======
-
->>>>>>> fdbedb46
+
 
 	// methods
 
@@ -106,20 +96,15 @@
 			this.screen.top = box.top + window.pageYOffset - d.clientTop;
 			this.screen.width = box.width;
 			this.screen.height = box.height;
-<<<<<<< HEAD
 
 		}
 
 		this.radius = 0.5 * Math.min( this.screen.width, this.screen.height );
-=======
-		}
 
 		this.left0 = this.object.left;
 		this.right0 = this.object.right;
 		this.top0 = this.object.top;
 		this.bottom0 = this.object.bottom;
-		this.center0.set((this.left0 + this.right0) / 2.0, (this.top0 + this.bottom0) / 2.0);
->>>>>>> fdbedb46
 
 	};
 
@@ -159,13 +144,8 @@
 		return function ( pageX, pageY ) {
 
 			mouseOnBall.set(
-<<<<<<< HEAD
 				( pageX - _this.screen.width * 0.5 - _this.screen.left ) / _this.radius,
 				( _this.screen.height * 0.5 + _this.screen.top - pageY ) / _this.radius,
-=======
-				( pageX - _this.screen.width * 0.5 - _this.screen.left ) / (_this.screen.width*.5),
-				( _this.screen.height * 0.5 + _this.screen.top - pageY ) / (_this.screen.height*.5),
->>>>>>> fdbedb46
 				0.0
 			);
 
@@ -180,7 +160,6 @@
 				} else {
 
 					mouseOnBall.z = .5 / length;
-<<<<<<< HEAD
 
 				}
 
@@ -202,40 +181,14 @@
 
 			return vector;
 
- 		};
- 
-=======
-					
-				}
-
-			} else if ( length > 1.0 ) {
-
-				mouseOnBall.normalize();
-
-			} else {
-
-				mouseOnBall.z = Math.sqrt( 1.0 - length * length );
-
-			}
-
-			_eye.copy( _this.object.position ).sub( _this.target );
-
-			vector.copy( _this.object.up ).setLength( mouseOnBall.y )
-			vector.add( objectUp.copy( _this.object.up ).cross( _eye ).setLength( mouseOnBall.x ) );
-			vector.add( _eye.setLength( mouseOnBall.z ) );
-
-			return vector;
-
 		};
 
->>>>>>> fdbedb46
 	}() );
 
 	this.rotateCamera = (function(){
 
 		var axis = new THREE.Vector3(),
 			quaternion = new THREE.Quaternion();
-<<<<<<< HEAD
 
 
 		return function () {
@@ -257,28 +210,6 @@
 
 				if ( _this.staticMoving ) {
 
-=======
-
-		return function () {
-
-			var angle = Math.acos( _rotateStart.dot( _rotateEnd ) / _rotateStart.length() / _rotateEnd.length() );
-
-			if ( angle ) {
-
-				axis.crossVectors( _rotateStart, _rotateEnd ).normalize();
-
-				angle *= _this.rotateSpeed;
-
-				quaternion.setFromAxisAngle( axis, -angle );
-
-				_eye.applyQuaternion( quaternion );
-				_this.object.up.applyQuaternion( quaternion );
-
-				_rotateEnd.applyQuaternion( quaternion );
-
-				if ( _this.staticMoving ) {
-
->>>>>>> fdbedb46
 					_rotateStart.copy( _rotateEnd );
 
 				} else {
@@ -288,11 +219,8 @@
 
 				}
 
-<<<<<<< HEAD
 				_changed = true;
 
-=======
->>>>>>> fdbedb46
 			}
 		}
 
@@ -304,42 +232,28 @@
 
 			var factor = _touchZoomDistanceStart / _touchZoomDistanceEnd;
 			_touchZoomDistanceStart = _touchZoomDistanceEnd;
-<<<<<<< HEAD
 
 			_this.object.zoom *= factor;
 
 			_changed = true;
-=======
->>>>>>> fdbedb46
 
 		} else {
 
 			var factor = 1.0 + ( _zoomEnd.y - _zoomStart.y ) * _this.zoomSpeed;
 
-<<<<<<< HEAD
 			if ( Math.abs( factor - 1.0 ) > EPS && factor > 0.0 ) {
 
 				_this.object.zoom *= factor;
-=======
-		}
-
-		if ( factor !== 1.0 && factor > 0.0 ) {
->>>>>>> fdbedb46
-
-			_zoomFactor *= factor;
-
-			_this.object.left = _zoomFactor * _this.left0 + ( 1 - _zoomFactor ) *  _this.center0.x;
-			_this.object.right = _zoomFactor * _this.right0 + ( 1 - _zoomFactor ) *  _this.center0.x;
-			_this.object.top = _zoomFactor * _this.top0 + ( 1 - _zoomFactor ) *  _this.center0.y;
-			_this.object.bottom = _zoomFactor * _this.bottom0 + ( 1 - _zoomFactor ) *  _this.center0.y;
-
-			if ( _this.staticMoving ) {
-
-				_zoomStart.copy( _zoomEnd );
-
-			} else {
-
-				_zoomStart.y += ( _zoomEnd.y - _zoomStart.y ) * this.dynamicDampingFactor;
+
+				if ( _this.staticMoving ) {
+
+					_zoomStart.copy( _zoomEnd );
+
+				} else {
+
+					_zoomStart.y += ( _zoomEnd.y - _zoomStart.y ) * this.dynamicDampingFactor;
+
+				}
 
 				_changed = true;
 
@@ -361,15 +275,11 @@
 
 			if ( mouseChange.lengthSq() ) {
 
-<<<<<<< HEAD
 				// Scale movement to keep clicked/dragged position under cursor
 				var scale_x = ( _this.object.right - _this.object.left ) / _this.object.zoom;
 				var scale_y = ( _this.object.top - _this.object.bottom ) / _this.object.zoom;
 				mouseChange.x *= scale_x;
 				mouseChange.y *= scale_y;
-=======
-				mouseChange.multiplyScalar( _eye.length() * _this.panSpeed );
->>>>>>> fdbedb46
 
 				pan.copy( _eye ).cross( _this.object.up ).setLength( mouseChange.x );
 				pan.add( objectUp.copy( _this.object.up ).setLength( mouseChange.y ) );
@@ -382,19 +292,12 @@
 					_panStart.copy( _panEnd );
 
 				} else {
-<<<<<<< HEAD
 
 					_panStart.add( mouseChange.subVectors( _panEnd, _panStart ).multiplyScalar( _this.dynamicDampingFactor ) );
 
 				}
 
 				_changed = true;
-=======
-
-					_panStart.add( mouseChange.subVectors( _panEnd, _panStart ).multiplyScalar( _this.dynamicDampingFactor ) );
-
-				}
->>>>>>> fdbedb46
 
 			}
 		}
@@ -433,11 +336,7 @@
 
 		_this.object.lookAt( _this.target );
 
-<<<<<<< HEAD
 		if ( _changed ) {
-=======
-		if ( lastPosition.distanceToSquared( _this.object.position ) > EPS ) {
->>>>>>> fdbedb46
 
 			_this.dispatchEvent( changeEvent );
 
@@ -640,10 +539,6 @@
 
 		}
 		_this.dispatchEvent( startEvent );
-<<<<<<< HEAD
-=======
-
->>>>>>> fdbedb46
 
 	}
 
