--- conflicted
+++ resolved
@@ -275,12 +275,9 @@
 		{
 			clearCoat: { value: 0 },
 			clearCoatRoughness: { value: 0 },
-<<<<<<< HEAD
-			sheen: { value: 0 }
-=======
+			sheen: { value: 0 },
 			clearCoatNormalScale: { value: new Vector2( 1, 1 ) },
 			clearCoatNormalMap: { value: null },
->>>>>>> d41db0e1
 		}
 	] ),
 
