--- conflicted
+++ resolved
@@ -16,14 +16,9 @@
 
 		const loader = new FileLoader( this.manager );
 		loader.setResponseType( 'arraybuffer' );
-<<<<<<< HEAD
 		loader.setPath( this.path );
 		loader.setRequestHeader( this.requestHeader );
-=======
-		loader.setPath( scope.path );
-		loader.setRequestHeader( scope.requestHeader );
-		loader.setWithCredentials( scope.withCredentials );
->>>>>>> e4629dd3
+    loader.setWithCredentials( this.withCredentials );
 		loader.load( url, function ( buffer ) {
 
 			try {
