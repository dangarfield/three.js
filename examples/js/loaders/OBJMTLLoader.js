--- conflicted
+++ resolved
@@ -19,14 +19,9 @@
 
 		var scope = this;
 
-<<<<<<< HEAD
-		var mtlLoader = new THREE.MTLLoader( url.substr( 0, url.lastIndexOf( "/" ) + 1 ) );
-		mtlLoader.crossOrigin = scope.crossOrigin;
-=======
 		var mtlLoader = new THREE.MTLLoader( this.manager );
 		mtlLoader.setBaseUrl( url.substr( 0, url.lastIndexOf( "/" ) + 1 ) );
 		mtlLoader.setCrossOrigin( this.crossOrigin );
->>>>>>> fec2de80
 		mtlLoader.load( mtlurl, function ( materials ) {
 
 			var materialsCreator = materials;
