<!DOCTYPE html>
<html lang="en">
	<head>
		<meta charset="utf-8" />
		<base href="../../../" />
		<script src="list.js"></script>
		<script src="page.js"></script>
		<link type="text/css" rel="stylesheet" href="page.css" />
	</head>
	<body>
		<h1>三维矩阵（[name]）</h1>

		<p class="desc">
			一个表示3X3矩阵[link:https://en.wikipedia.org/wiki/Matrix_(mathematics) matrix].的类。
		</p>

		<h2>示例（Example）</h2>
		<code>
var m = new Matrix3();
		</code>

		<h2>注意行优先列优先的顺序。</h2>
		<p>
			[page:set]()方法参数采用行优先[link:https://en.wikipedia.org/wiki/Row-_and_column-major_order#Column-major_order row-major]，
			而它们在内部是用列优先[link:https://en.wikipedia.org/wiki/Row-_and_column-major_order column-major]顺序存储在数组当中。<br /><br />

			这意味着
		<code>
m.set( 11, 12, 13,
       21, 22, 23,
       31, 32, 33 );
		</code>
		元素数组[page:.elements elements]将存储为:
		<code>
m.elements = [ 11, 21, 31,
              12, 22, 32,
              13, 23, 33 ];
		</code>
		在内部，所有的计算都是使用列优先顺序进行的。然而，由于实际的排序在数学上没有什么不同，
		而且大多数人习惯于以行优先顺序考虑矩阵，所以three.js文档以行为主的顺序显示矩阵。
		请记住，如果您正在阅读源代码，您必须对这里列出的任何矩阵进行转置[link:https://en.wikipedia.org/wiki/Transpose transpose]，以理解计算。
		</p>

		<h2>Constructor</h2>


		<h3>[name]()</h3>
		<p>
		创建并初始化一个3X3的单位矩阵[link:https://en.wikipedia.org/wiki/Identity_matrix identity matrix].
		</p>



		<h2>属性（Properties）</h2>

		<h3>[property:Array elements]</h3>
		<p>
			矩阵列优先[link:https://en.wikipedia.org/wiki/Row-_and_column-major_order column-major]列表。
		</p>

		<h3>[property:Boolean isMatrix3]</h3>
		<p>
				用于判定此对象或者此类的派生对象是否是三维矩阵。默认值为 *true*。<br /><br />
<<<<<<< HEAD
			
=======

>>>>>>> 072cf7b9
				不应该改变该值，因为它在内部用于优化。
		</p>



		<h2>方法（Methods）</h2>

		<h3>[method:Array applyToBufferAttribute]( [param:BufferAttribute attribute] )</h3>
		<p>
		[page:BufferAttribute attribute] - 表示三维向量缓存属性。<br /><br />

		用这个矩阵乘以缓存属性[page:BufferAttribute attribute]里的所有3d向量。
		</p>


		<h3>[method:Matrix3 clone]()</h3>
		<p>创建一个新的矩阵，元素 [page:.elements elements] 与该矩阵相同。</p>

		<h3>[method:this copy]( [param:Matrix3 m] )</h3>
		<p>将矩阵[page:Matrix3 m]的元素复制到当前矩阵中。</p>

		<h3>[method:Float determinant]()</h3>
		<p>
			计算并返回矩阵的行列式[link:https://en.wikipedia.org/wiki/Determinant determinant] 。
		</p>

		<h3>[method:Boolean equals]( [param:Matrix3 m] )</h3>
		<p>如果矩阵[page:Matrix3 m] 与当前矩阵所有对应元素相同则返回true。</p>

		<h3>[method:this fromArray]( [param:Array array], [param:Integer offset] )</h3>
		<p>
		[page:Array array] - 用来存储设置元素数据的数组<br />
		[page:Integer offset] - (可选参数) 数组的偏移量，默认值为 0。<br /><br />

		使用基于列优先格式[link:https://en.wikipedia.org/wiki/Row-_and_column-major_order#Column-major_order column-major]的数组来设置该矩阵。
		</p>

		<h3>[method:this getInverse]( [param:Matrix3 m], [param:Boolean throwOnDegenerate] )</h3>
		<p>
		[page:Matrix3 m] - 取逆的矩阵。<br />
		[page:Boolean throwOnDegenerate] - (optional) 如果设置为true，如果矩阵是退化的（如果不可逆的话），则会抛出一个错误。<br /><br />
<<<<<<< HEAD
		
=======

>>>>>>> 072cf7b9
		使用逆矩阵计算方法[link:https://en.wikipedia.org/wiki/Invertible_matrix#Analytic_solution analytic method]，
		将当前矩阵设置为给定矩阵的逆矩阵[link:https://en.wikipedia.org/wiki/Invertible_matrix inverse]，如果[page:Boolean throwOnDegenerate]
		参数没有设置且给定矩阵不可逆，那么将当前矩阵设置为3X3单位矩阵。
		</p>

		<h3>[method:this getNormalMatrix]( [param:Matrix4 m] )</h3>
		<p>
		[page:Matrix4 m] - [page:Matrix4]<br /><br />

		将这个矩阵设置为给定矩阵的正规矩阵[link:https://en.wikipedia.org/wiki/Normal_matrix normal matrix]（左上角的3x3）。
		正规矩阵是矩阵[page:Matrix4 m]的逆矩阵[link:https://en.wikipedia.org/wiki/Invertible_matrix inverse] 的转置[link:https://en.wikipedia.org/wiki/Transpose transpose]。
		</p>

		<h3>[method:this identity]()</h3>
		<p>
			将此矩阵重置为3x3单位矩阵:
				<code>
1, 0, 0
0, 1, 0
0, 0, 1
		</code>

		</p>

		<h3>[method:this multiply]( [param:Matrix3 m] )</h3>
		<p>将当前矩阵乘以矩阵[page:Matrix3 m]。</p>

		<h3>[method:this multiplyMatrices]( [param:Matrix3 a], [param:Matrix3 b] )</h3>
		<p>设置当前矩阵为矩阵[page:Matrix3 a] x 矩阵[page:Matrix3 b]。</p>

		<h3>[method:this multiplyScalar]( [param:Float s] )</h3>
		<p>当前矩阵所有的元素乘以该缩放值*s*</p>

		<h3>[method:this set]( [param:Float n11], [param:Float n12], [param:Float n13], [param:Float n21], [param:Float n22], [param:Float n23], [param:Float n31], [param:Float n32], [param:Float n33] )</h3>
		<p>
		[page:Float n11] - 设置第一行第一列的值。<br />
		[page:Float n12] - 设置第一行第二列的值。<br />
		...<br />
		...<br />
		[page:Float n32] - 设置第三行第二列的值。<br />
		[page:Float n33] - 设置第三行第三列的值。<br /><br />

		Sets the 3x3 matrix values to the given
		[link:https://en.wikipedia.org/wiki/Row-_and_column-major_order row-major]
		sequence of values.
		</p>

		<h3>[method:this premultiply]( [param:Matrix3 m] )</h3>
		<p>将矩阵[page:Matrix3 m]乘以当前矩阵。</p>

		<h3>[method:this setFromMatrix4]( [param:Matrix4 m] )</h3>
		<p>将当前矩阵设置为4X4矩阵[page:Matrix4 m]左上3X3</p>

		<h3>[method:this setUvTransform]( [param:Float tx], [param:Float ty], [param:Float sx], [param:Float sy], [param:Float rotation], [param:Float cx], [param:Float cy] )</h3>
		<p>
		[page:Float tx] - x偏移量<br />
		[page:Float ty] - y偏移量<br />
		[page:Float sx] - x方向的重复比例<br />
		[page:Float sy] - y方向的重复比例<br />
		[page:Float rotation] - 旋转（弧度）<br />
		[page:Float cx] - 旋转中心x<br />
		[page:Float cy] - 旋转中心y<br /><br />

		使用偏移，重复，旋转和中心点位置设置UV变换矩阵。
		</p>

		<h3>[method:Array toArray]( [param:Array array], [param:Integer offset] )</h3>
		<p>
		[page:Array array] - (可选参数) 存储矩阵元素的数组，如果未指定会创建一个新的数组。<br />
		[page:Integer offset] - (可选参数) 存放矩阵元素数组的偏移量。<br /><br />

		使用列优先[link:https://en.wikipedia.org/wiki/Row-_and_column-major_order#Column-major_order column-major]格式将此矩阵的元素写入数组中。
		</p>

		<h3>[method:this transpose]()</h3>
		<p>将该矩阵转置[link:https://en.wikipedia.org/wiki/Transpose Transposes]。</p>

		<h3>[method:this transposeIntoArray]( [param:Array array] )</h3>
		<p>
		[page:Array array] -  用于存储当前矩阵转置结果的数组。<br /><br />

		将当前矩阵的转置[link:https://en.wikipedia.org/wiki/Transpose Transposes]存入给定的数组[param:Array array]但不改变当前矩阵，
		并返回当前矩阵。
		</p>

		<h2>源码（Source）</h2>

		[link:https://github.com/mrdoob/three.js/blob/master/src/[path].js src/[path].js]
	</body>
</html><|MERGE_RESOLUTION|>--- conflicted
+++ resolved
@@ -61,11 +61,7 @@
 		<h3>[property:Boolean isMatrix3]</h3>
 		<p>
 				用于判定此对象或者此类的派生对象是否是三维矩阵。默认值为 *true*。<br /><br />
-<<<<<<< HEAD
-			
-=======
 
->>>>>>> 072cf7b9
 				不应该改变该值，因为它在内部用于优化。
 		</p>
 
@@ -107,11 +103,7 @@
 		<p>
 		[page:Matrix3 m] - 取逆的矩阵。<br />
 		[page:Boolean throwOnDegenerate] - (optional) 如果设置为true，如果矩阵是退化的（如果不可逆的话），则会抛出一个错误。<br /><br />
-<<<<<<< HEAD
-		
-=======
 
->>>>>>> 072cf7b9
 		使用逆矩阵计算方法[link:https://en.wikipedia.org/wiki/Invertible_matrix#Analytic_solution analytic method]，
 		将当前矩阵设置为给定矩阵的逆矩阵[link:https://en.wikipedia.org/wiki/Invertible_matrix inverse]，如果[page:Boolean throwOnDegenerate]
 		参数没有设置且给定矩阵不可逆，那么将当前矩阵设置为3X3单位矩阵。
